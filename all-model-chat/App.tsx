--- conflicted
+++ resolved
@@ -1,12 +1,9 @@
 
-<<<<<<< HEAD
-import React, { useEffect, useMemo, useState } from 'react';
-=======
-import React, { useEffect, useCallback, useState, useMemo } from 'react';
->>>>>>> 9db4481f
+import React, { useEffect, useCallback, useState } from 'react';
 import { createPortal } from 'react-dom';
-import { AppSettings, ChatGroup, SavedChatSession, ChatMessage } from './types';
+import { AppSettings, SavedChatSession, SavedScenario, ChatGroup } from './types';
 import { CANVAS_SYSTEM_PROMPT, DEFAULT_SYSTEM_INSTRUCTION, DEFAULT_APP_SETTINGS, THINKING_BUDGET_RANGES } from './constants/appConstants';
+import { HistorySidebar } from './components/HistorySidebar';
 import { useAppSettings } from './hooks/useAppSettings';
 import { useChat } from './hooks/useChat';
 import { useAppUI } from './hooks/useAppUI';
@@ -15,50 +12,101 @@
 import { useDataManagement } from './hooks/useDataManagement';
 import { getTranslator, logService, applyThemeToDocument } from './utils/appUtils';
 import mermaid from 'mermaid';
+import { ChatArea } from './components/layout/ChatArea';
+import { AppModals } from './components/modals/AppModals';
+import { PictureInPicture2 } from 'lucide-react';
 import { WindowProvider } from './contexts/WindowContext';
-import { MainContent } from './components/layout/MainContent';
-import { PiPPlaceholder } from './components/layout/PiPPlaceholder';
-import { EditMessageModal } from './components/modals/EditMessageModal';
+
 
 const App: React.FC = () => {
   const { appSettings, setAppSettings, currentTheme, language } = useAppSettings();
-  const t = useMemo(() => getTranslator(language), [language]);
+  const t = getTranslator(language);
   
   const chatState = useChat(appSettings, setAppSettings, language);
   const {
-      messages, isLoading, loadingSessionIds, generatingTitleSessionIds,
-      currentChatSettings, commandedInput, setCommandedInput,
-      selectedFiles, setSelectedFiles, editingMessageId,
-      appFileError, setAppFileError, isAppProcessingFile,
-      savedSessions, savedGroups, activeSessionId,
-      apiModels, isModelsLoading, modelsLoadingError, isSwitchingModel,
-      scrollContainerRef, savedScenarios, isAppDraggingOver,
-      aspectRatio, setAspectRatio, ttsMessageId,
-      loadChatSession, startNewChat, handleClearCurrentChat,
-      handleSelectModelInHeader, handleProcessAndAddFiles, handleSendMessage,
-      handleStopGenerating, handleEditMessage, handleCancelEdit,
-      handleDeleteMessage, handleRetryMessage, handleRetryLastTurn,
-      handleEditLastUserMessage, handleDeleteChatHistorySession, handleRenameSession,
-      handleTogglePinSession, handleTogglePinCurrentSession, handleAddNewGroup,
-      handleDeleteGroup, handleRenameGroup, handleMoveSessionToGroup,
-      handleToggleGroupExpansion, clearCacheAndReload, clearAllHistory,
-      handleSaveAllScenarios, handleLoadPreloadedScenario,
-      onScrollContainerScroll: handleScroll, handleAppDragEnter,
-      handleAppDragOver, handleAppDragLeave, handleAppDrop,
-      handleCancelFileUpload, handleAddFileById, handleTextToSpeech,
-      handleTranscribeAudio, setCurrentChatSettings, scrollNavVisibility,
-      scrollToPrevTurn, scrollToNextTurn, toggleGoogleSearch,
-      toggleCodeExecution, toggleUrlContext, toggleDeepSearch,
-      updateAndPersistSessions, updateAndPersistGroups,
-      imageSize, setImageSize, handleUpdateMessageContent
+      messages,
+      isLoading,
+      loadingSessionIds,
+      generatingTitleSessionIds,
+      currentChatSettings,
+      commandedInput,
+      setCommandedInput,
+      selectedFiles,
+      setSelectedFiles,
+      editingMessageId,
+      appFileError,
+      setAppFileError,
+      isAppProcessingFile,
+      savedSessions,
+      savedGroups,
+      activeSessionId,
+      apiModels,
+      isModelsLoading,
+      modelsLoadingError,
+      isSwitchingModel,
+      scrollContainerRef,
+      savedScenarios,
+      isAppDraggingOver,
+      aspectRatio,
+      setAspectRatio,
+      ttsMessageId,
+      loadChatSession,
+      startNewChat,
+      handleClearCurrentChat,
+      handleSelectModelInHeader,
+      handleProcessAndAddFiles,
+      handleSendMessage,
+      handleStopGenerating,
+      handleEditMessage,
+      handleCancelEdit,
+      handleDeleteMessage,
+      handleRetryMessage,
+      handleRetryLastTurn,
+      handleEditLastUserMessage,
+      handleDeleteChatHistorySession,
+      handleRenameSession,
+      handleTogglePinSession,
+      handleTogglePinCurrentSession,
+      handleAddNewGroup,
+      handleDeleteGroup,
+      handleRenameGroup,
+      handleMoveSessionToGroup,
+      handleToggleGroupExpansion,
+      clearCacheAndReload,
+      clearAllHistory,
+      handleSaveAllScenarios,
+      handleLoadPreloadedScenario,
+      onScrollContainerScroll: handleScroll,
+      handleAppDragEnter,
+      handleAppDragOver,
+      handleAppDragLeave,
+      handleAppDrop,
+      handleCancelFileUpload,
+      handleAddFileById,
+      handleTextToSpeech,
+      handleTranscribeAudio,
+      setCurrentChatSettings,
+      scrollNavVisibility,
+      scrollToPrevTurn,
+      scrollToNextTurn,
+      toggleGoogleSearch,
+      toggleCodeExecution,
+      toggleUrlContext,
+      updateAndPersistSessions,
+      updateAndPersistGroups,
   } = chatState;
 
   const {
-    isSettingsModalOpen, setIsSettingsModalOpen,
-    isPreloadedMessagesModalOpen, setIsPreloadedMessagesModalOpen,
-    isHistorySidebarOpen, setIsHistorySidebarOpen,
-    isLogViewerOpen, setIsLogViewerOpen,
-    handleTouchStart, handleTouchEnd,
+    isSettingsModalOpen,
+    setIsSettingsModalOpen,
+    isPreloadedMessagesModalOpen,
+    setIsPreloadedMessagesModalOpen,
+    isHistorySidebarOpen,
+    setIsHistorySidebarOpen,
+    isLogViewerOpen,
+    setIsLogViewerOpen,
+    handleTouchStart,
+    handleTouchEnd,
   } = useAppUI();
   
   const { isPipSupported, isPipActive, togglePip, pipContainer, pipWindow } = usePictureInPicture(setIsHistorySidebarOpen);
@@ -70,32 +118,52 @@
     }
   }, [pipWindow, currentTheme, appSettings]);
 
-  const { installPromptEvent, isStandalone, handleInstallPwa } = useAppEvents({
-    appSettings, startNewChat, handleClearCurrentChat,
-    currentChatSettings, handleSelectModelInHeader,
-    isSettingsModalOpen, isPreloadedMessagesModalOpen,
-    setIsLogViewerOpen, onTogglePip: togglePip, isPipSupported,
+  const {
+    installPromptEvent,
+    isStandalone,
+    handleInstallPwa,
+  } = useAppEvents({
+    appSettings,
+    startNewChat,
+    handleClearCurrentChat,
+    currentChatSettings,
+    handleSelectModelInHeader,
+    isSettingsModalOpen,
+    isPreloadedMessagesModalOpen,
+    setIsLogViewerOpen,
+    onTogglePip: togglePip,
+    isPipSupported,
   });
 
-  const [isExportModalOpen, setIsExportModalOpen] = React.useState(false);
-  const [exportStatus, setExportStatus] = React.useState<'idle' | 'exporting'>('idle');
-  
-  // Message Editing State
-  const [editingContentMessage, setEditingContentMessage] = useState<ChatMessage | null>(null);
-
+  const [isExportModalOpen, setIsExportModalOpen] = useState(false);
+  const [exportStatus, setExportStatus] = useState<'idle' | 'exporting'>('idle');
   const activeChat = savedSessions.find(s => s.id === activeSessionId);
 
   const {
-    handleExportSettings, handleExportHistory, handleExportAllScenarios,
-    handleImportSettings, handleImportHistory, handleImportAllScenarios,
+    handleExportSettings,
+    handleExportHistory,
+    handleExportAllScenarios,
+    handleImportSettings,
+    handleImportHistory,
+    handleImportAllScenarios,
     exportChatLogic,
   } = useDataManagement({
-    appSettings, setAppSettings, savedSessions, updateAndPersistSessions,
-    savedGroups, updateAndPersistGroups, savedScenarios, handleSaveAllScenarios,
-    t, activeChat, scrollContainerRef, currentTheme, language,
+    appSettings,
+    setAppSettings,
+    savedSessions,
+    updateAndPersistSessions,
+    savedGroups,
+    updateAndPersistGroups,
+    savedScenarios,
+    handleSaveAllScenarios,
+    t,
+    activeChat,
+    scrollContainerRef,
+    currentTheme,
+    language,
   });
 
-  const handleExportChat = React.useCallback(async (format: 'png' | 'html' | 'txt' | 'json') => {
+  const handleExportChat = useCallback(async (format: 'png' | 'html' | 'txt' | 'json') => {
     if (!activeChat) return;
     setExportStatus('exporting');
     try {
@@ -109,17 +177,19 @@
     }
   }, [activeChat, exportChatLogic]);
 
+
   useEffect(() => {
     logService.info('App initialized.');
     mermaid.initialize({
         startOnLoad: false,
-        theme: 'default',
+        theme: 'default', // Always use a light theme for diagrams for readability, rendered on a white background.
         fontFamily: '"Inter", -apple-system, BlinkMacSystemFont, "Segoe UI", Roboto, "Helvetica Neue", Arial, sans-serif',
     });
   }, []);
   
   const handleSaveSettings = (newSettings: AppSettings) => {
     setAppSettings(newSettings);
+  
     if (activeSessionId && setCurrentChatSettings) {
       setCurrentChatSettings(prevChatSettings => ({
         ...prevChatSettings,
@@ -129,9 +199,15 @@
         showThoughts: newSettings.showThoughts,
         ttsVoice: newSettings.ttsVoice,
         thinkingBudget: newSettings.thinkingBudget,
+        // When settings are saved, especially API settings, we must clear any
+        // locked API key on the current session. This ensures the next request
+        // uses the new global settings instead of an old, potentially invalid, locked key.
         lockedApiKey: null,
       }));
     }
+    
+    // Live update: Do not close modal automatically
+    // setIsSettingsModalOpen(false);
   };
 
   const handleSetDefaultModel = (modelId: string) => {
@@ -139,28 +215,43 @@
     const newThinkingBudget = THINKING_BUDGET_RANGES[modelId]
       ? THINKING_BUDGET_RANGES[modelId].max
       : DEFAULT_APP_SETTINGS.thinkingBudget;
+
     setAppSettings(prev => ({ ...prev, modelId, thinkingBudget: newThinkingBudget }));
   };
 
   const handleLoadCanvasPromptAndSave = () => {
     const isCurrentlyCanvasPrompt = currentChatSettings.systemInstruction === CANVAS_SYSTEM_PROMPT;
     const newSystemInstruction = isCurrentlyCanvasPrompt ? DEFAULT_SYSTEM_INSTRUCTION : CANVAS_SYSTEM_PROMPT;
+    
     setAppSettings(prev => ({...prev, systemInstruction: newSystemInstruction}));
+
     if (activeSessionId && setCurrentChatSettings) {
-      setCurrentChatSettings(prevSettings => ({ ...prevSettings, systemInstruction: newSystemInstruction }));
+      setCurrentChatSettings(prevSettings => ({
+        ...prevSettings,
+        systemInstruction: newSystemInstruction,
+      }));
     }
   };
   
-  const handleSuggestionClick = (type: 'homepage' | 'organize' | 'follow-up', text: string) => {
+  type SuggestionType = 'homepage' | 'organize' | 'follow-up';
+
+  const handleSuggestionClick = (type: SuggestionType, text: string) => {
     if (type === 'organize') {
+        // Ensure Canvas Helper is active
         if (currentChatSettings.systemInstruction !== CANVAS_SYSTEM_PROMPT) {
             const newSystemInstruction = CANVAS_SYSTEM_PROMPT;
+            
             setAppSettings(prev => ({...prev, systemInstruction: newSystemInstruction}));
+
             if (activeSessionId && setCurrentChatSettings) {
-              setCurrentChatSettings(prevSettings => ({ ...prevSettings, systemInstruction: newSystemInstruction }));
+              setCurrentChatSettings(prevSettings => ({
+                ...prevSettings,
+                systemInstruction: newSystemInstruction,
+              }));
             }
         }
     }
+    
     if (type === 'follow-up' && (appSettings.isAutoSendOnSuggestionClick ?? true)) {
         handleSendMessage({ text });
     } else {
@@ -179,10 +270,7 @@
     if (isSwitchingModel) return t('appSwitchingModel');
     const model = apiModels.find(m => m.id === modelIdToDisplay);
     if (model) return model.name;
-    if (modelIdToDisplay) { 
-        let n = modelIdToDisplay.split('/').pop()?.replace('gemini-','Gemini ') || modelIdToDisplay; 
-        return n.split('-').map(w=>w.charAt(0).toUpperCase()+w.slice(1)).join(' ').replace(' Preview ',' Preview ');
-    }
+    if (modelIdToDisplay) { let n = modelIdToDisplay.split('/').pop()?.replace('gemini-','Gemini ') || modelIdToDisplay; return n.split('-').map(w=>w.charAt(0).toUpperCase()+w.slice(1)).join(' ').replace(' Preview ',' Preview ');}
     return apiModels.length === 0 && !isModelsLoading ? t('appNoModelsAvailable') : t('appNoModelSelected');
   };
 
@@ -190,163 +278,168 @@
   const isImagenModel = currentChatSettings.modelId?.includes('imagen');
   const isImageEditModel = currentChatSettings.modelId?.includes('image-preview');
 
-  // Construct props for sub-components
-  const sidebarProps = {
-    isOpen: isHistorySidebarOpen,
-    onToggle: () => setIsHistorySidebarOpen(prev => !prev),
-    sessions: savedSessions,
-    groups: savedGroups,
-    activeSessionId,
-    loadingSessionIds,
-    generatingTitleSessionIds,
-    onSelectSession: (id: string) => loadChatSession(id, savedSessions),
-    onNewChat: () => startNewChat(),
-    onDeleteSession: handleDeleteChatHistorySession,
-    onRenameSession: handleRenameSession,
-    onTogglePinSession: handleTogglePinSession,
-    onOpenExportModal: () => setIsExportModalOpen(true),
-    onAddNewGroup: handleAddNewGroup,
-    onDeleteGroup: handleDeleteGroup,
-    onRenameGroup: handleRenameGroup,
-    onMoveSessionToGroup: handleMoveSessionToGroup,
-    onToggleGroupExpansion: handleToggleGroupExpansion,
-    onOpenSettingsModal: () => setIsSettingsModalOpen(true),
-    onOpenScenariosModal: () => setIsPreloadedMessagesModalOpen(true),
-    themeColors: currentTheme.colors,
-    t,
-    themeId: currentTheme.id,
-    language,
-  };
-
-  const chatAreaProps = {
-    activeSessionId,
-    currentChatSettings,
-    setAppFileError,
-    isAppDraggingOver,
-    handleAppDragEnter,
-    handleAppDragOver,
-    handleAppDragLeave,
-    handleAppDrop,
-    onNewChat: () => startNewChat(),
-    onOpenSettingsModal: () => setIsSettingsModalOpen(true),
-    onOpenScenariosModal: () => setIsPreloadedMessagesModalOpen(true),
-    onToggleHistorySidebar: () => setIsHistorySidebarOpen(prev => !prev),
-    isLoading,
-    currentModelName: getCurrentModelDisplayName(),
-    availableModels: apiModels,
-    selectedModelId: currentChatSettings.modelId || appSettings.modelId,
-    onSelectModel: handleSelectModelInHeader,
-    isModelsLoading,
-    isSwitchingModel,
-    isHistorySidebarOpen,
-    onLoadCanvasPrompt: handleLoadCanvasPromptAndSave,
-    isCanvasPromptActive,
-    isKeyLocked: !!currentChatSettings.lockedApiKey,
-    defaultModelId: appSettings.modelId,
-    onSetDefaultModel: handleSetDefaultModel,
-    themeId: currentTheme.id,
-    modelsLoadingError,
-    messages,
-    scrollContainerRef,
-    onScrollContainerScroll: handleScroll,
-    onEditMessage: handleEditMessage,
-    onDeleteMessage: handleDeleteMessage,
-    onRetryMessage: handleRetryMessage,
-    onEditMessageContent: setEditingContentMessage,
-    showThoughts: currentChatSettings.showThoughts,
-    themeColors: currentTheme.colors,
-    baseFontSize: appSettings.baseFontSize,
-    expandCodeBlocksByDefault: appSettings.expandCodeBlocksByDefault,
-    isMermaidRenderingEnabled: appSettings.isMermaidRenderingEnabled,
-    isGraphvizRenderingEnabled: appSettings.isGraphvizRenderingEnabled ?? true,
-    onSuggestionClick: (text: string) => handleSuggestionClick('homepage', text),
-    onOrganizeInfoClick: (text: string) => handleSuggestionClick('organize', text),
-    onFollowUpSuggestionClick: (text: string) => handleSuggestionClick('follow-up', text),
-    onTextToSpeech: handleTextToSpeech,
-    ttsMessageId,
-    language,
-    scrollNavVisibility,
-    onScrollToPrevTurn: scrollToPrevTurn,
-    onScrollToNextTurn: scrollToNextTurn,
-    appSettings,
-    commandedInput,
-    setCommandedInput,
-    onMessageSent: () => setCommandedInput(null),
-    selectedFiles,
-    setSelectedFiles,
-    onSendMessage: (text: string) => handleSendMessage({ text }),
-    isEditing: !!editingMessageId,
-    onStopGenerating: handleStopGenerating,
-    onCancelEdit: handleCancelEdit,
-    onProcessFiles: handleProcessAndAddFiles,
-    onAddFileById: handleAddFileById,
-    onCancelUpload: handleCancelFileUpload,
-    onTranscribeAudio: handleTranscribeAudio,
-    isProcessingFile: isAppProcessingFile,
-    fileError: appFileError,
-    isImagenModel,
-    isImageEditModel,
-    aspectRatio,
-    setAspectRatio,
-    imageSize,
-    setImageSize,
-    isGoogleSearchEnabled: !!currentChatSettings.isGoogleSearchEnabled,
-    onToggleGoogleSearch: toggleGoogleSearch,
-    isCodeExecutionEnabled: !!currentChatSettings.isCodeExecutionEnabled,
-    onToggleCodeExecution: toggleCodeExecution,
-    isUrlContextEnabled: !!currentChatSettings.isUrlContextEnabled,
-    onToggleUrlContext: toggleUrlContext,
-    isDeepSearchEnabled: !!currentChatSettings.isDeepSearchEnabled,
-    onToggleDeepSearch: toggleDeepSearch,
-    onClearChat: handleClearCurrentChat,
-    onOpenSettings: () => setIsSettingsModalOpen(true),
-    onToggleCanvasPrompt: handleLoadCanvasPromptAndSave,
-    onTogglePinCurrentSession: handleTogglePinCurrentSession,
-    onRetryLastTurn: handleRetryLastTurn,
-    onEditLastUserMessage: handleEditLastUserMessage,
-    onOpenLogViewer: () => setIsLogViewerOpen(true),
-    onClearAllHistory: clearAllHistory,
-    isPipSupported,
-    isPipActive,
-    onTogglePip: togglePip,
-    generateQuadImages: appSettings.generateQuadImages ?? false,
-    onToggleQuadImages: () => setAppSettings(prev => ({ ...prev, generateQuadImages: !prev.generateQuadImages })),
-    t,
-  };
-
-  const appModalsProps = {
-    isSettingsModalOpen,
-    setIsSettingsModalOpen,
-    appSettings,
-    availableModels: apiModels,
-    handleSaveSettings,
-    isModelsLoading,
-    modelsLoadingError,
-    clearCacheAndReload,
-    clearAllHistory,
-    handleInstallPwa,
-    installPromptEvent,
-    isStandalone,
-    handleImportSettings,
-    handleExportSettings,
-    handleImportHistory,
-    handleExportHistory,
-    handleImportAllScenarios,
-    handleExportAllScenarios,
-    isPreloadedMessagesModalOpen,
-    setIsPreloadedMessagesModalOpen,
-    savedScenarios,
-    handleSaveAllScenarios,
-    handleLoadPreloadedScenario,
-    isExportModalOpen,
-    setIsExportModalOpen,
-    handleExportChat,
-    exportStatus,
-    isLogViewerOpen,
-    setIsLogViewerOpen,
-    currentChatSettings,
-    t,
-  };
+  const chatAreaComponent = (
+    <ChatArea
+        isAppDraggingOver={isAppDraggingOver}
+        handleAppDragEnter={handleAppDragEnter}
+        handleAppDragOver={handleAppDragOver}
+        handleAppDragLeave={handleAppDragLeave}
+        handleAppDrop={handleAppDrop}
+        onNewChat={() => startNewChat()}
+        onOpenSettingsModal={() => setIsSettingsModalOpen(true)}
+        onOpenScenariosModal={() => setIsPreloadedMessagesModalOpen(true)}
+        onToggleHistorySidebar={() => setIsHistorySidebarOpen(prev => !prev)}
+        isLoading={isLoading}
+        currentModelName={getCurrentModelDisplayName()}
+        availableModels={apiModels}
+        selectedModelId={currentChatSettings.modelId || appSettings.modelId}
+        onSelectModel={handleSelectModelInHeader}
+        isModelsLoading={isModelsLoading}
+        isSwitchingModel={isSwitchingModel}
+        isHistorySidebarOpen={isHistorySidebarOpen}
+        onLoadCanvasPrompt={handleLoadCanvasPromptAndSave}
+        isCanvasPromptActive={isCanvasPromptActive}
+        isKeyLocked={!!currentChatSettings.lockedApiKey}
+        defaultModelId={appSettings.modelId}
+        onSetDefaultModel={handleSetDefaultModel}
+        themeId={currentTheme.id}
+        modelsLoadingError={modelsLoadingError}
+        messages={messages}
+        scrollContainerRef={scrollContainerRef}
+        onScrollContainerScroll={handleScroll}
+        onEditMessage={handleEditMessage}
+        onDeleteMessage={handleDeleteMessage}
+        onRetryMessage={handleRetryMessage}
+        showThoughts={currentChatSettings.showThoughts}
+        themeColors={currentTheme.colors}
+        baseFontSize={appSettings.baseFontSize}
+        expandCodeBlocksByDefault={appSettings.expandCodeBlocksByDefault}
+        isMermaidRenderingEnabled={appSettings.isMermaidRenderingEnabled}
+        isGraphvizRenderingEnabled={appSettings.isGraphvizRenderingEnabled ?? true}
+        onSuggestionClick={(text: string) => handleSuggestionClick('homepage', text)}
+        onOrganizeInfoClick={(text: string) => handleSuggestionClick('organize', text)}
+        onFollowUpSuggestionClick={(text: string) => handleSuggestionClick('follow-up', text)}
+        onTextToSpeech={handleTextToSpeech}
+        ttsMessageId={ttsMessageId}
+        language={language}
+        scrollNavVisibility={scrollNavVisibility}
+        onScrollToPrevTurn={scrollToPrevTurn}
+        onScrollToNextTurn={scrollToNextTurn}
+        appSettings={appSettings}
+        currentChatSettings={currentChatSettings}
+        setAppFileError={setAppFileError}
+        activeSessionId={activeSessionId}
+        commandedInput={commandedInput}
+        setCommandedInput={setCommandedInput}
+        onMessageSent={() => setCommandedInput(null)}
+        selectedFiles={selectedFiles}
+        setSelectedFiles={setSelectedFiles}
+        onSendMessage={(text) => handleSendMessage({ text })}
+        isEditing={!!editingMessageId}
+        onStopGenerating={handleStopGenerating}
+        onCancelEdit={handleCancelEdit}
+        onProcessFiles={handleProcessAndAddFiles}
+        onAddFileById={handleAddFileById}
+        onCancelUpload={handleCancelFileUpload}
+        onTranscribeAudio={handleTranscribeAudio}
+        isProcessingFile={isAppProcessingFile}
+        fileError={appFileError}
+        isImagenModel={isImagenModel}
+        isImageEditModel={isImageEditModel}
+        aspectRatio={aspectRatio}
+        setAspectRatio={setAspectRatio}
+        isGoogleSearchEnabled={!!currentChatSettings.isGoogleSearchEnabled}
+        onToggleGoogleSearch={toggleGoogleSearch}
+        isCodeExecutionEnabled={!!currentChatSettings.isCodeExecutionEnabled}
+        onToggleCodeExecution={toggleCodeExecution}
+        isUrlContextEnabled={!!currentChatSettings.isUrlContextEnabled}
+        onToggleUrlContext={toggleUrlContext}
+        onClearChat={handleClearCurrentChat}
+        onOpenSettings={() => setIsSettingsModalOpen(true)}
+        onToggleCanvasPrompt={handleLoadCanvasPromptAndSave}
+        onTogglePinCurrentSession={handleTogglePinCurrentSession}
+        onRetryLastTurn={handleRetryLastTurn}
+        onEditLastUserMessage={handleEditLastUserMessage}
+        onOpenLogViewer={() => setIsLogViewerOpen(true)}
+        onClearAllHistory={clearAllHistory}
+        isPipSupported={isPipSupported}
+        isPipActive={isPipActive}
+        onTogglePip={togglePip}
+        t={t}
+      />
+  );
+  
+  const fullAppComponent = (
+    <>
+      {isHistorySidebarOpen && (
+        <div 
+          onClick={() => setIsHistorySidebarOpen(false)} 
+          className="fixed inset-0 bg-black/60 z-40 transition-opacity duration-300 md:hidden"
+          aria-hidden="true"
+        />
+      )}
+      <HistorySidebar
+        isOpen={isHistorySidebarOpen}
+        onToggle={() => setIsHistorySidebarOpen(prev => !prev)}
+        sessions={savedSessions}
+        groups={savedGroups}
+        activeSessionId={activeSessionId}
+        loadingSessionIds={loadingSessionIds}
+        generatingTitleSessionIds={generatingTitleSessionIds}
+        onSelectSession={(id) => loadChatSession(id, savedSessions)}
+        onNewChat={() => startNewChat()}
+        onDeleteSession={handleDeleteChatHistorySession}
+        onRenameSession={handleRenameSession}
+        onTogglePinSession={handleTogglePinSession}
+        onOpenExportModal={() => setIsExportModalOpen(true)}
+        onAddNewGroup={handleAddNewGroup}
+        onDeleteGroup={handleDeleteGroup}
+        onRenameGroup={handleRenameGroup}
+        onMoveSessionToGroup={handleMoveSessionToGroup}
+        onToggleGroupExpansion={handleToggleGroupExpansion}
+        onOpenSettingsModal={() => setIsSettingsModalOpen(true)}
+        onOpenScenariosModal={() => setIsPreloadedMessagesModalOpen(true)}
+        themeColors={currentTheme.colors}
+        t={t}
+        themeId={currentTheme.id}
+        language={language}
+      />
+      {chatAreaComponent}
+      <AppModals
+        isSettingsModalOpen={isSettingsModalOpen}
+        setIsSettingsModalOpen={setIsSettingsModalOpen}
+        appSettings={appSettings}
+        availableModels={apiModels}
+        handleSaveSettings={handleSaveSettings}
+        isModelsLoading={isModelsLoading}
+        modelsLoadingError={modelsLoadingError}
+        clearCacheAndReload={clearCacheAndReload}
+        clearAllHistory={clearAllHistory}
+        handleInstallPwa={handleInstallPwa}
+        installPromptEvent={installPromptEvent}
+        isStandalone={isStandalone}
+        handleImportSettings={handleImportSettings}
+        handleExportSettings={handleExportSettings}
+        handleImportHistory={handleImportHistory}
+        handleExportHistory={handleExportHistory}
+        handleImportAllScenarios={handleImportAllScenarios}
+        handleExportAllScenarios={handleExportAllScenarios}
+        isPreloadedMessagesModalOpen={isPreloadedMessagesModalOpen}
+        setIsPreloadedMessagesModalOpen={setIsPreloadedMessagesModalOpen}
+        savedScenarios={savedScenarios}
+        handleSaveAllScenarios={handleSaveAllScenarios}
+        handleLoadPreloadedScenario={handleLoadPreloadedScenario}
+        isExportModalOpen={isExportModalOpen}
+        setIsExportModalOpen={setIsExportModalOpen}
+        handleExportChat={handleExportChat}
+        exportStatus={exportStatus}
+        isLogViewerOpen={isLogViewerOpen}
+        setIsLogViewerOpen={setIsLogViewerOpen}
+        currentChatSettings={currentChatSettings}
+        t={t}
+      />
+    </>
+  );
 
   return (
     <div 
@@ -363,42 +456,26 @@
                         onTouchStart={handleTouchStart}
                         onTouchEnd={handleTouchEnd}
                     >
-                        <MainContent
-                            sidebarProps={sidebarProps}
-                            chatAreaProps={chatAreaProps}
-                            appModalsProps={appModalsProps}
-                            isHistorySidebarOpen={isHistorySidebarOpen}
-                            setIsHistorySidebarOpen={setIsHistorySidebarOpen}
-                        />
-                        <EditMessageModal
-                            isOpen={!!editingContentMessage}
-                            onClose={() => setEditingContentMessage(null)}
-                            message={editingContentMessage}
-                            onSave={handleUpdateMessageContent}
-                            t={t}
-                        />
+                        {fullAppComponent}
                     </div>
                   </WindowProvider>,
                   pipContainer
               )}
-              <PiPPlaceholder onClosePip={togglePip} />
+              <div className="flex-grow flex flex-col items-center justify-center text-center p-4 bg-[var(--theme-bg-secondary)]">
+                  <PictureInPicture2 size={48} className="text-[var(--theme-text-link)] mb-4" />
+                  <h2 className="text-xl font-semibold text-[var(--theme-text-primary)]">Chat in Picture-in-Picture</h2>
+                  <p className="text-sm text-[var(--theme-text-secondary)] mt-2 max-w-xs">The chat is running in a separate window. Close it to bring the conversation back here.</p>
+                  <button 
+                      onClick={togglePip} 
+                      className="mt-6 px-4 py-2 bg-[var(--theme-bg-accent)] text-[var(--theme-text-accent)] rounded-lg font-medium hover:bg-[var(--theme-bg-accent-hover)] transition-colors focus:outline-none focus:ring-2 focus:ring-offset-2 focus:ring-offset-[var(--theme-bg-secondary)] focus:ring-[var(--theme-border-focus)]"
+                  >
+                      Close PiP Window
+                  </button>
+              </div>
           </>
       ) : (
           <WindowProvider>
-            <MainContent
-                sidebarProps={sidebarProps}
-                chatAreaProps={chatAreaProps}
-                appModalsProps={appModalsProps}
-                isHistorySidebarOpen={isHistorySidebarOpen}
-                setIsHistorySidebarOpen={setIsHistorySidebarOpen}
-            />
-            <EditMessageModal
-                isOpen={!!editingContentMessage}
-                onClose={() => setEditingContentMessage(null)}
-                message={editingContentMessage}
-                onSave={handleUpdateMessageContent}
-                t={t}
-            />
+            {fullAppComponent}
           </WindowProvider>
       )}
     </div>
