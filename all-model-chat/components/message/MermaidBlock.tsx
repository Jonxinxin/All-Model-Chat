--- conflicted
+++ resolved
@@ -1,31 +1,24 @@
+
+
 
 import React, { useEffect, useState, useRef } from 'react';
 import mermaid from 'mermaid';
-import { Loader2, AlertTriangle, Download, Maximize, Code, Copy, Check } from 'lucide-react';
+import { Loader2, AlertTriangle, Download, Maximize } from 'lucide-react';
 import { UploadedFile } from '../../types';
 import { exportSvgAsPng } from '../../utils/exportUtils';
-import { useCopyToClipboard } from '../../hooks/useCopyToClipboard';
-import { MESSAGE_BLOCK_BUTTON_CLASS } from '../../constants/appConstants';
 
 interface MermaidBlockProps {
   code: string;
   onImageClick: (file: UploadedFile) => void;
   isLoading: boolean;
-  themeId: string;
 }
 
-export const MermaidBlock: React.FC<MermaidBlockProps> = ({ code, onImageClick, isLoading: isMessageLoading, themeId }) => {
+export const MermaidBlock: React.FC<MermaidBlockProps> = ({ code, onImageClick, isLoading: isMessageLoading }) => {
   const [svg, setSvg] = useState('');
   const [error, setError] = useState('');
   const [isRendering, setIsRendering] = useState(true);
   const [isDownloading, setIsDownloading] = useState(false);
   const [diagramFile, setDiagramFile] = useState<UploadedFile | null>(null);
-  const [showSource, setShowSource] = useState(false);
-<<<<<<< HEAD
-  const { isCopied, copyToClipboard } = useCopyToClipboard();
-=======
-  const [isCopied, setIsCopied] = useState(false);
->>>>>>> 9db4481f
   const diagramContainerRef = useRef<HTMLDivElement>(null);
 
   useEffect(() => {
@@ -35,17 +28,12 @@
       setDiagramFile(null);
       try {
         const id = `mermaid-svg-${Math.random().toString(36).substring(2, 9)}`;
-        
-        mermaid.initialize({ 
-            startOnLoad: false, 
-            theme: themeId === 'onyx' ? 'dark' : 'default',
-            securityLevel: 'loose',
-            fontFamily: 'inherit'
-        });
-        
+        // Ensure theme is appropriate for white background rendering
+        mermaid.initialize({ startOnLoad: false, theme: 'default' });
         const { svg: renderedSvg } = await mermaid.render(id, code);
         setSvg(renderedSvg);
         
+        // Create a data URL for the SVG to be used in the image zoom modal
         const svgDataUrl = `data:image/svg+xml;base64,${btoa(unescape(encodeURIComponent(renderedSvg)))}`;
         setDiagramFile({
             id: id,
@@ -58,7 +46,7 @@
 
       } catch (e) {
         const errorMessage = e instanceof Error ? e.message : 'Failed to render Mermaid diagram.';
-        setError(errorMessage.replace(/.*error:\s*/, '')); 
+        setError(errorMessage.replace(/.*error:\s*/, '')); // Clean up mermaid's error prefix
         setSvg('');
       } finally {
         setIsRendering(false);
@@ -70,9 +58,10 @@
         setError('');
         setSvg('');
     } else if (code) {
+        // Delay slightly to ensure mermaid has initialized and to prevent race conditions on fast streams
         setTimeout(renderMermaid, 100);
     }
-  }, [code, isMessageLoading, themeId]);
+  }, [code, isMessageLoading]);
 
   const handleDownloadPng = async () => {
     if (!svg || isDownloading) return;
@@ -87,27 +76,12 @@
     }
   };
 
-  const handleCopyCode = () => {
-<<<<<<< HEAD
-      copyToClipboard(code);
-=======
-      navigator.clipboard.writeText(code).then(() => {
-          setIsCopied(true);
-          setTimeout(() => setIsCopied(false), 2000);
-      });
->>>>>>> 9db4481f
-  };
 
-  const containerClasses = "p-4 border border-[var(--theme-border-secondary)] rounded-md shadow-inner overflow-auto custom-scrollbar flex items-center justify-center min-h-[150px] transition-colors duration-300";
-  const bgClass = themeId === 'onyx' ? 'bg-[var(--theme-bg-secondary)]' : 'bg-white';
-<<<<<<< HEAD
-=======
-  const buttonClass = "p-1.5 rounded-md text-[var(--theme-text-tertiary)] hover:text-[var(--theme-text-primary)] hover:bg-[var(--theme-bg-tertiary)]/50 transition-all duration-200 focus:outline-none opacity-70 hover:opacity-100";
->>>>>>> 9db4481f
+  const containerClasses = "p-4 my-2 border border-[var(--theme-border-secondary)] rounded-md shadow-inner overflow-auto custom-scrollbar flex items-center justify-center min-h-[150px]";
 
   if (isRendering) {
     return (
-      <div className={`${containerClasses} bg-[var(--theme-bg-tertiary)] my-2`}>
+      <div className={`${containerClasses} bg-[var(--theme-bg-tertiary)]`}>
         <Loader2 size={24} className="animate-spin text-[var(--theme-text-link)]" />
       </div>
     );
@@ -115,86 +89,42 @@
 
   if (error) {
     return (
-      <div className="my-2">
-          <div className={`${containerClasses} bg-red-900/20 mb-2`}>
-            <div className="text-center text-red-400">
-                <AlertTriangle className="mx-auto mb-2" />
-                <strong className="font-semibold">Mermaid Error</strong>
-                <pre className="mt-1 text-xs text-left whitespace-pre-wrap">{error}</pre>
-            </div>
-          </div>
-          {/* Always show code on error so user can debug */}
-          <div className="relative rounded-lg border border-[var(--theme-border-primary)] bg-[var(--theme-bg-code-block)] p-4 overflow-auto">
-             <pre className="text-xs font-mono text-[var(--theme-text-secondary)]">{code}</pre>
-          </div>
+      <div className={`${containerClasses} bg-red-900/20`}>
+        <div className="text-center text-red-400">
+            <AlertTriangle className="mx-auto mb-2" />
+            <strong className="font-semibold">Mermaid Error</strong>
+            <pre className="mt-1 text-xs text-left whitespace-pre-wrap">{error}</pre>
+        </div>
       </div>
     );
   }
 
   return (
-    <div className="relative group my-3">
-      <div className="flex items-center justify-between px-3 py-2 border border-[var(--theme-border-secondary)] border-b-0 rounded-t-lg bg-[var(--theme-bg-tertiary)]/30 backdrop-blur-sm">
-          <span className="text-xs font-bold uppercase tracking-wider text-[var(--theme-text-tertiary)] px-1">Mermaid</span>
-          <div className="flex items-center gap-1">
-<<<<<<< HEAD
-             <button onClick={() => setShowSource(!showSource)} className={MESSAGE_BLOCK_BUTTON_CLASS} title={showSource ? "Hide Source" : "Show Source"}>
-=======
-             <button onClick={() => setShowSource(!showSource)} className={buttonClass} title={showSource ? "Hide Source" : "Show Source"}>
->>>>>>> 9db4481f
-                <Code size={14} />
-             </button>
-             {diagramFile && (
-                <>
-                    <button
-                        onClick={(e) => { e.stopPropagation(); onImageClick(diagramFile); }}
-<<<<<<< HEAD
-                        className={MESSAGE_BLOCK_BUTTON_CLASS}
-=======
-                        className={buttonClass}
->>>>>>> 9db4481f
-                        title="Zoom Diagram"
-                    >
-                        <Maximize size={14} />
-                    </button>
-                    <button
-                        onClick={(e) => { e.stopPropagation(); handleDownloadPng(); }}
-                        disabled={isDownloading}
-<<<<<<< HEAD
-                        className={MESSAGE_BLOCK_BUTTON_CLASS}
-=======
-                        className={buttonClass}
->>>>>>> 9db4481f
-                        title="Download as PNG"
-                    >
-                        {isDownloading ? <Loader2 size={14} className="animate-spin" /> : <Download size={14} />}
-                    </button>
-                </>
-             )}
-          </div>
-      </div>
-      
+    <div className="relative group">
       <div
         ref={diagramContainerRef}
-        className={`${containerClasses} ${bgClass} ${diagramFile ? 'cursor-pointer' : ''} ${showSource ? 'rounded-b-none border-b-0' : 'rounded-b-lg'} !my-0 !border-t-0`}
+        className={`${containerClasses} bg-white ${diagramFile ? 'cursor-pointer hover:shadow-lg transition-shadow' : ''}`}
         onClick={() => diagramFile && onImageClick(diagramFile)}
         dangerouslySetInnerHTML={{ __html: svg }}
       />
-
-      {showSource && (
-          <div className="relative rounded-b-lg border border-[var(--theme-border-secondary)] border-t-0 bg-[var(--theme-bg-code-block)] overflow-hidden">
-              <div className="absolute top-2 right-2 z-10">
-<<<<<<< HEAD
-                  <button onClick={handleCopyCode} className={MESSAGE_BLOCK_BUTTON_CLASS} title="Copy Code">
-=======
-                  <button onClick={handleCopyCode} className={buttonClass} title="Copy Code">
->>>>>>> 9db4481f
-                      {isCopied ? <Check size={14} className="text-green-500" /> : <Copy size={14} />}
-                  </button>
-              </div>
-              <pre className="p-4 text-xs font-mono !text-[var(--theme-text-primary)] !bg-[var(--theme-bg-code-block)] overflow-auto max-h-[300px] custom-scrollbar outline-none">
-                  {code}
-              </pre>
-          </div>
+      {diagramFile && (
+         <div className="absolute top-2 right-2 flex items-center gap-1 opacity-0 group-hover:opacity-100 focus-within:opacity-100 transition-opacity duration-200">
+            <button
+                onClick={(e) => { e.stopPropagation(); onImageClick(diagramFile); }}
+                className="code-block-utility-button rounded-md"
+                title="Zoom Diagram"
+            >
+                <Maximize size={14} />
+            </button>
+            <button
+                onClick={(e) => { e.stopPropagation(); handleDownloadPng(); }}
+                disabled={isDownloading}
+                className="code-block-utility-button rounded-md"
+                title="Download as PNG"
+            >
+                {isDownloading ? <Loader2 size={14} className="animate-spin" /> : <Download size={14} />}
+            </button>
+        </div>
       )}
     </div>
   );
