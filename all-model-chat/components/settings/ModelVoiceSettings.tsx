--- conflicted
+++ resolved
@@ -1,16 +1,9 @@
-
-<<<<<<< HEAD
-import React from 'react';
-=======
 import React, { useState, useEffect, useRef, useMemo } from 'react';
->>>>>>> 9db4481f
 import { ModelOption } from '../../types';
-import { Info } from 'lucide-react';
-import { Tooltip, Toggle } from '../shared/Tooltip';
-import { ModelSelector } from './ModelSelector';
-import { ThinkingControl } from './ThinkingControl';
-import { VoiceControl } from './VoiceControl';
-import { SETTINGS_INPUT_CLASS } from '../../constants/appConstants';
+import { Loader2, Info, Mic, Bot, Brain, Box, Volume2, Image as ImageIcon, Sparkles, Search, X, Check, ChevronDown } from 'lucide-react';
+import { AVAILABLE_TTS_VOICES, AVAILABLE_TRANSCRIPTION_MODELS, THINKING_BUDGET_RANGES, THINKING_LEVELS, GEMINI_3_RO_MODELS } from '../../constants/appConstants';
+import { Tooltip, Select, Toggle } from './shared/Tooltip';
+import { useResponsiveValue } from '../../hooks/useDevice';
 
 interface ModelVoiceSettingsProps {
   modelId: string;
@@ -37,68 +30,137 @@
   setThinkingLevel?: (value: 'LOW' | 'HIGH') => void;
   showThoughts: boolean;
   setShowThoughts: (value: boolean) => void;
-  temperature: number;
-  setTemperature: (value: number) => void;
-  topP: number;
-  setTopP: (value: number) => void;
 }
 
-export const ModelVoiceSettings: React.FC<ModelVoiceSettingsProps> = (props) => {
-  const {
-    modelId, setModelId, isModelsLoading, modelsLoadingError, availableModels,
-    transcriptionModelId, setTranscriptionModelId, isTranscriptionThinkingEnabled, setIsTranscriptionThinkingEnabled,
-    useFilesApiForImages, setUseFilesApiForImages,
-    ttsVoice, setTtsVoice, 
-    systemInstruction, setSystemInstruction,
-    thinkingBudget, setThinkingBudget,
-    thinkingLevel, setThinkingLevel,
-    showThoughts, setShowThoughts,
-    temperature, setTemperature,
-    topP, setTopP,
-    t
-  } = props;
-
+export const ModelVoiceSettings: React.FC<ModelVoiceSettingsProps> = ({
+  modelId, setModelId, isModelsLoading, modelsLoadingError, availableModels,
+  transcriptionModelId, setTranscriptionModelId, isTranscriptionThinkingEnabled, setIsTranscriptionThinkingEnabled,
+  useFilesApiForImages, setUseFilesApiForImages,
+  generateQuadImages, setGenerateQuadImages,
+  ttsVoice, setTtsVoice, 
+  systemInstruction, setSystemInstruction,
+  thinkingBudget, setThinkingBudget,
+  thinkingLevel, setThinkingLevel,
+  showThoughts, setShowThoughts,
+  t
+}) => {
+  const iconSize = useResponsiveValue(16, 18);
   const inputBaseClasses = "w-full p-2.5 border rounded-lg transition-all duration-200 focus:ring-2 focus:ring-offset-0 text-sm";
+  const enabledInputClasses = "bg-[var(--theme-bg-input)] border-[var(--theme-border-secondary)] focus:border-[var(--theme-border-focus)] focus:ring-[var(--theme-border-focus)]/20 text-[var(--theme-text-primary)] placeholder-[var(--theme-text-tertiary)]";
   const isSystemPromptSet = systemInstruction && systemInstruction.trim() !== "";
+
+  // Thinking logic
+  const isGemini3 = GEMINI_3_RO_MODELS.includes(modelId) || modelId.includes('gemini-3-pro');
+  const budgetConfig = THINKING_BUDGET_RANGES[modelId];
+  const [customBudgetValue, setCustomBudgetValue] = useState(
+    thinkingBudget > 0 ? String(thinkingBudget) : '1000'
+  );
+  const mode = thinkingBudget < 0 ? 'auto' : thinkingBudget === 0 ? 'off' : 'custom';
+  const isThinkingOn = isGemini3 ? true : mode !== 'off';
+
+  // Custom Model Selector State
+  const [isModelSelectorOpen, setIsModelSelectorOpen] = useState(false);
+  const [modelSearchQuery, setModelSearchQuery] = useState('');
+  const modelSelectorRef = useRef<HTMLDivElement>(null);
+  const searchInputRef = useRef<HTMLInputElement>(null);
+
+  useEffect(() => {
+    if (thinkingBudget > 0) {
+        setCustomBudgetValue(String(thinkingBudget));
+    }
+  }, [thinkingBudget]);
+
+  useEffect(() => {
+    const handleClickOutside = (event: MouseEvent) => {
+      if (modelSelectorRef.current && !modelSelectorRef.current.contains(event.target as Node)) {
+        setIsModelSelectorOpen(false);
+      }
+    };
+    if (isModelSelectorOpen) {
+      document.addEventListener('mousedown', handleClickOutside);
+      setTimeout(() => searchInputRef.current?.focus(), 50);
+    } else {
+        setTimeout(() => setModelSearchQuery(''), 200);
+    }
+    return () => document.removeEventListener('mousedown', handleClickOutside);
+  }, [isModelSelectorOpen]);
+
+  const handleModeChange = (newMode: 'auto' | 'off' | 'custom') => {
+      if (newMode === 'auto') setThinkingBudget(-1);
+      else if (newMode === 'off') setThinkingBudget(0);
+      else {
+          if (budgetConfig) {
+              setThinkingBudget(budgetConfig.max);
+          } else {
+              const budget = parseInt(customBudgetValue, 10);
+              const newBudget = budget > 0 ? budget : 1000;
+              if (String(newBudget) !== customBudgetValue) setCustomBudgetValue(String(newBudget));
+              setThinkingBudget(newBudget);
+          }
+      }
+  };
+
+  const handleCustomBudgetChange = (e: React.ChangeEvent<HTMLInputElement>) => {
+      const val = e.target.value;
+      setCustomBudgetValue(val);
+      const numVal = parseInt(val, 10);
+      if (!isNaN(numVal) && numVal > 0) {
+          setThinkingBudget(numVal);
+      }
+  };
+
+  const getModelIcon = (model: ModelOption) => {
+      const { id, isPinned } = model;
+      const lowerId = id.toLowerCase();
+      if (lowerId.includes('tts')) return <Volume2 size={15} className="text-purple-500 dark:text-purple-400 flex-shrink-0" strokeWidth={1.5} />;
+      if (lowerId.includes('imagen') || lowerId.includes('image-')) return <ImageIcon size={15} className="text-rose-500 dark:text-rose-400 flex-shrink-0" strokeWidth={1.5} />;
+      if (isPinned) return <Sparkles size={15} className="text-sky-500 dark:text-sky-400 flex-shrink-0" strokeWidth={1.5} />;
+      return <Box size={15} className="text-[var(--theme-text-tertiary)] opacity-70 flex-shrink-0" strokeWidth={1.5} />;
+  };
+
+  const filteredModels = useMemo(() => {
+    let models = availableModels;
+    if (modelSearchQuery.trim()) {
+        const query = modelSearchQuery.toLowerCase();
+        models = models.filter(model => 
+          model.name.toLowerCase().includes(query) || 
+          model.id.toLowerCase().includes(query)
+        );
+    }
+
+    const getCategoryWeight = (id: string) => {
+        const lower = id.toLowerCase();
+        if (lower.includes('tts')) return 3;
+        if (lower.includes('imagen') || lower.includes('image')) return 2;
+        return 1;
+    };
+
+    return [...models].sort((a, b) => {
+        if (a.isPinned && !b.isPinned) return -1;
+        if (!a.isPinned && b.isPinned) return 1;
+        if (a.isPinned && b.isPinned) {
+            const isA3 = a.id.includes('gemini-3');
+            const isB3 = b.id.includes('gemini-3');
+            if (isA3 && !isB3) return -1;
+            if (!isA3 && isB3) return 1;
+
+            const weightA = getCategoryWeight(a.id);
+            const weightB = getCategoryWeight(b.id);
+            if (weightA !== weightB) return weightA - weightB;
+        }
+        return a.name.localeCompare(b.name);
+    });
+  }, [availableModels, modelSearchQuery]);
+
+  const selectedModelOption = availableModels.find(m => m.id === modelId);
+
+  // Only show thinking controls if the model supports it
+  const showThinkingControls = !!budgetConfig || isGemini3;
 
   return (
     <div className="space-y-8">
       {/* Model Selection Group */}
       <div className="space-y-4">
-<<<<<<< HEAD
-          <ModelSelector
-            modelId={modelId}
-            setModelId={setModelId}
-            isModelsLoading={isModelsLoading}
-            modelsLoadingError={modelsLoadingError}
-            availableModels={availableModels}
-            t={t}
-          />
-
-          {/* Thinking Controls */}
-          <ThinkingControl
-            modelId={modelId}
-            thinkingBudget={thinkingBudget}
-            setThinkingBudget={setThinkingBudget}
-            thinkingLevel={thinkingLevel}
-            setThinkingLevel={setThinkingLevel}
-            showThoughts={showThoughts}
-            setShowThoughts={setShowThoughts}
-            t={t}
-          />
-
-          <div className="pt-2">
-                <label htmlFor="system-prompt-input" className="block text-sm font-medium text-[var(--theme-text-primary)] mb-2 flex items-center justify-between">
-                    <span>{t('settingsSystemPrompt')}</span>
-                    {isSystemPromptSet && <span className="w-2 h-2 bg-[var(--theme-text-success)] rounded-full animate-pulse" title="Active" />}
-                </label>
-                <textarea
-                  id="system-prompt-input" value={systemInstruction} onChange={(e) => setSystemInstruction(e.target.value)}
-                  rows={3} className={`${inputBaseClasses} ${SETTINGS_INPUT_CLASS} resize-y min-h-[80px] custom-scrollbar`}
-                  placeholder={t('chatBehavior_systemPrompt_placeholder')}
-                  aria-label="System prompt text area"
-                />
-=======
           <h4 className="text-xs font-semibold uppercase tracking-wider text-[var(--theme-text-tertiary)] flex items-center gap-2">
               <Bot size={14} strokeWidth={1.5} /> Model Selection
           </h4>
@@ -111,7 +173,7 @@
                     <span>{t('loading')}</span>
                 </div>
                 ) : modelsLoadingError ? (
-                    <div className="text-sm text-[var(--theme-text-danger)] p-2 bg-[var(--theme-bg-error-message)] border border-[var(--theme-bg-danger)] rounded-md">{modelsLoadingError}</div>
+                    <div className="text-sm text-[var(--theme-text-danger)] p-2 bg-[var(--theme-bg-danger)] bg-opacity-20 border border-[var(--theme-bg-danger)] rounded-md">{modelsLoadingError}</div>
                 ) : (
                 <div className="relative" ref={modelSelectorRef}>
                     <button
@@ -182,41 +244,140 @@
                     )}
                 </div>
                 )}
->>>>>>> 9db4481f
             </div>
 
-            {/* Parameters Sliders */}
-            <div className="pt-4 space-y-5">
-                <div>
-                    <div className="flex justify-between mb-2">
-                        <label htmlFor="temperature-slider" className="text-sm font-medium text-[var(--theme-text-primary)] flex items-center">
-                            {t('settingsTemperature')}
-                            <Tooltip text={t('chatBehavior_temp_tooltip')}>
+            {/* Thinking Controls */}
+            {showThinkingControls && (
+                <div className="space-y-3 pt-1 animate-in fade-in slide-in-from-top-1 duration-200">
+                    <div className="flex justify-between items-center">
+                        <label className="text-sm font-medium text-[var(--theme-text-primary)] flex items-center gap-2">
+                            {t('settingsThinkingMode')}
+                            <Tooltip text={t('settingsThinkingMode_tooltip')}>
+                                <Info size={14} className="text-[var(--theme-text-tertiary)] cursor-help" strokeWidth={1.5} />
+                            </Tooltip>
+                        </label>
+                    </div>
+                    
+                    <div role="radiogroup" className="flex gap-2 bg-[var(--theme-bg-tertiary)]/50 p-1 rounded-lg border border-[var(--theme-border-secondary)]">
+                        <button
+                            role="radio"
+                            aria-checked={mode === 'auto'}
+                            onClick={() => handleModeChange('auto')}
+                            className={`flex-1 text-center px-3 py-1.5 text-sm font-medium rounded-md transition-all duration-200 focus:outline-none focus:ring-2 focus:ring-[var(--theme-border-focus)] ${
+                                mode === 'auto'
+                                ? 'bg-[var(--theme-bg-primary)] text-[var(--theme-text-link)] shadow-sm'
+                                : 'text-[var(--theme-text-secondary)] hover:text-[var(--theme-text-primary)]'
+                            }`}
+                        >
+                            {isGemini3 ? t('settingsThinkingMode_preset') : t('settingsThinkingMode_auto')}
+                        </button>
+
+                        {!isGemini3 && (
+                             <button
+                                role="radio"
+                                aria-checked={mode === 'off'}
+                                onClick={() => handleModeChange('off')}
+                                className={`flex-1 text-center px-3 py-1.5 text-sm font-medium rounded-md transition-all duration-200 focus:outline-none focus:ring-2 focus:ring-[var(--theme-border-focus)] ${
+                                    mode === 'off'
+                                    ? 'bg-[var(--theme-bg-primary)] text-[var(--theme-text-link)] shadow-sm'
+                                    : 'text-[var(--theme-text-secondary)] hover:text-[var(--theme-text-primary)]'
+                                }`}
+                            >
+                                {t('settingsThinkingMode_off')}
+                            </button>
+                        )}
+
+                        <button
+                            role="radio"
+                            aria-checked={mode === 'custom'}
+                            onClick={() => handleModeChange('custom')}
+                            className={`flex-1 text-center px-3 py-1.5 text-sm font-medium rounded-md transition-all duration-200 focus:outline-none focus:ring-2 focus:ring-[var(--theme-border-focus)] ${
+                                mode === 'custom'
+                                ? 'bg-[var(--theme-bg-primary)] text-[var(--theme-text-link)] shadow-sm'
+                                : 'text-[var(--theme-text-secondary)] hover:text-[var(--theme-text-primary)]'
+                            }`}
+                        >
+                            {t('settingsThinkingMode_custom')}
+                        </button>
+                    </div>
+                    
+                    {/* Gemini 3 Thinking Level (Preset Mode) */}
+                    {isGemini3 && mode === 'auto' && (
+                        <div className="pt-1 animate-in fade-in slide-in-from-top-1 duration-200">
+                             <Select
+                                id="thinking-level-select"
+                                label=""
+                                labelContent={<span className='flex items-center text-xs font-medium text-[var(--theme-text-secondary)]'>{t('settingsThinkingLevel')}</span>}
+                                value={thinkingLevel}
+                                onChange={(e) => setThinkingLevel && setThinkingLevel(e.target.value as 'LOW' | 'HIGH')}
+                            >
+                                {THINKING_LEVELS.map((level) => <option key={level.id} value={level.id}>{level.name}</option>)}
+                            </Select>
+                        </div>
+                    )}
+
+                    {/* Thinking Budget (Custom Mode) */}
+                    {mode === 'custom' && (
+                        <div className="pt-1 animate-in fade-in slide-in-from-top-1 duration-200">
+                            {budgetConfig ? (
+                                <div>
+                                    <div className="flex justify-between mb-2">
+                                        <label htmlFor="thinking-budget-slider" className="text-xs font-medium text-[var(--theme-text-secondary)]">
+                                            {t('settingsThinkingBudget')}
+                                        </label>
+                                        <span className="text-xs font-mono text-[var(--theme-text-link)]">{thinkingBudget > 0 ? thinkingBudget.toLocaleString() : '...'}</span>
+                                    </div>
+                                    <input
+                                        id="thinking-budget-slider"
+                                        type="range"
+                                        min={budgetConfig.min}
+                                        max={budgetConfig.max}
+                                        step={1}
+                                        value={thinkingBudget > 0 ? thinkingBudget : budgetConfig.min}
+                                        onChange={(e) => setThinkingBudget(parseInt(e.target.value, 10))}
+                                        className="w-full h-1.5 bg-[var(--theme-border-secondary)] rounded-lg appearance-none cursor-pointer accent-[var(--theme-bg-accent)] hover:accent-[var(--theme-bg-accent-hover)]"
+                                    />
+                                </div>
+                            ) : (
+                                <input
+                                    type="number"
+                                    value={customBudgetValue}
+                                    onChange={handleCustomBudgetChange}
+                                    placeholder={t('settingsThinkingCustom_placeholder')}
+                                    className={`${inputBaseClasses} ${enabledInputClasses} w-full font-mono`}
+                                    min="1"
+                                    step="100"
+                                />
+                            )}
+                        </div>
+                    )}
+
+                    <div className={`flex justify-between items-center pt-2 transition-opacity duration-300 ${isThinkingOn ? 'opacity-100' : 'opacity-50 pointer-events-none'}`}>
+                        <label className="text-sm text-[var(--theme-text-primary)] flex items-center">
+                            {t('settingsShowThoughts')}
+                            <Tooltip text={t('settingsShowThoughts_tooltip')}>
                                 <Info size={14} className="ml-2 text-[var(--theme-text-tertiary)] cursor-help" strokeWidth={1.5} />
                             </Tooltip>
                         </label>
-                        <span className="text-sm font-mono text-[var(--theme-text-link)]">{Number(temperature).toFixed(2)}</span>
+                        <Toggle id="show-thoughts-toggle" checked={showThoughts && isThinkingOn} onChange={setShowThoughts} disabled={!isThinkingOn} />
                     </div>
-                    <input id="temperature-slider" type="range" min="0" max="2" step="0.05" value={temperature} onChange={(e) => setTemperature(parseFloat(e.target.value))}
-                    className="w-full h-1.5 bg-[var(--theme-border-secondary)] rounded-lg appearance-none cursor-pointer accent-[var(--theme-bg-accent)] hover:accent-[var(--theme-bg-accent-hover)]" />
                 </div>
-
-                <div>
-                    <div className="flex justify-between mb-2">
-                        <label htmlFor="top-p-slider" className="text-sm font-medium text-[var(--theme-text-primary)] flex items-center">
-                            {t('settingsTopP')}
-                            <Tooltip text={t('chatBehavior_topP_tooltip')}>
-                                <Info size={14} className="ml-2 text-[var(--theme-text-tertiary)] cursor-help" strokeWidth={1.5} />
-                            </Tooltip>
-                        </label>
-                        <span className="text-sm font-mono text-[var(--theme-text-link)]">{Number(topP).toFixed(2)}</span>
-                    </div>
-                    <input id="top-p-slider" type="range" min="0" max="1" step="0.05" value={topP} onChange={(e) => setTopP(parseFloat(e.target.value))}
-                    className="w-full h-1.5 bg-[var(--theme-border-secondary)] rounded-lg appearance-none cursor-pointer accent-[var(--theme-bg-accent)] hover:accent-[var(--theme-bg-accent-hover)]" />
-                </div>
+            )}
+
+            <div className={`pt-2 ${showThinkingControls ? 'border-t border-[var(--theme-border-secondary)]/50' : ''}`}>
+                <label htmlFor="system-prompt-input" className="block text-sm font-medium text-[var(--theme-text-primary)] mb-2 flex items-center justify-between">
+                    <span>{t('settingsSystemPrompt')}</span>
+                    {isSystemPromptSet && <span className="w-2 h-2 bg-[var(--theme-text-success)] rounded-full animate-pulse" title="Active" />}
+                </label>
+                <textarea
+                  id="system-prompt-input" value={systemInstruction} onChange={(e) => setSystemInstruction(e.target.value)}
+                  rows={3} className={`${inputBaseClasses} ${enabledInputClasses} resize-y min-h-[80px] custom-scrollbar`}
+                  placeholder={t('chatBehavior_systemPrompt_placeholder')}
+                  aria-label="System prompt text area"
+                />
             </div>
             
-            <div className="grid grid-cols-1 gap-2 pt-2">
+            <div className="grid grid-cols-1 gap-2 pt-2 border-t border-[var(--theme-border-secondary)]/50">
                  <label htmlFor="use-files-api-toggle" className="flex items-center justify-between py-2 rounded-lg hover:bg-[var(--theme-bg-tertiary)]/50 transition-colors cursor-pointer px-1">
                     <span className="text-sm text-[var(--theme-text-secondary)] flex items-center">
                     {t('settings_useFilesApiForImages_label')}
@@ -226,19 +387,70 @@
                     </span>
                     <Toggle id="use-files-api-toggle" checked={useFilesApiForImages} onChange={setUseFilesApiForImages} />
                 </label>
+                <label htmlFor="quad-image-toggle" className="flex items-center justify-between py-2 rounded-lg hover:bg-[var(--theme-bg-tertiary)]/50 transition-colors cursor-pointer px-1">
+                    <span className="text-sm text-[var(--theme-text-secondary)] flex items-center">
+                    {t('settings_generateQuadImages_label')}
+                    <Tooltip text={t('settings_generateQuadImages_tooltip')}>
+                        <Info size={14} className="ml-2 text-[var(--theme-text-tertiary)] cursor-help" strokeWidth={1.5} />
+                    </Tooltip>
+                    </span>
+                    <Toggle id="quad-image-toggle" checked={generateQuadImages} onChange={setGenerateQuadImages} />
+                </label>
             </div>
+          </div>
       </div>
 
       {/* Voice & Audio Group */}
-      <VoiceControl
-        transcriptionModelId={transcriptionModelId}
-        setTranscriptionModelId={setTranscriptionModelId}
-        isTranscriptionThinkingEnabled={isTranscriptionThinkingEnabled}
-        setIsTranscriptionThinkingEnabled={setIsTranscriptionThinkingEnabled}
-        ttsVoice={ttsVoice}
-        setTtsVoice={setTtsVoice}
-        t={t}
-      />
+      <div className="space-y-4">
+          <h4 className="text-xs font-semibold uppercase tracking-wider text-[var(--theme-text-tertiary)] flex items-center gap-2">
+              <Mic size={14} strokeWidth={1.5} /> Audio & Speech
+          </h4>
+          
+          <div className="space-y-5">
+              <Select
+                id="transcription-model-select"
+                label=""
+                labelContent={
+                  <span className='flex items-center text-sm font-medium text-[var(--theme-text-primary)]'>
+                     {t('chatBehavior_voiceModel_label')}
+                    <Tooltip text={t('chatBehavior_voiceModel_tooltip')}>
+                      <Info size={14} className="ml-2 text-[var(--theme-text-tertiary)] cursor-help" strokeWidth={1.5} />
+                    </Tooltip>
+                  </span>
+                }
+                value={transcriptionModelId}
+                onChange={(e) => setTranscriptionModelId(e.target.value)}
+              >
+                {AVAILABLE_TRANSCRIPTION_MODELS.map((model) => ( <option key={model.id} value={model.id}>{model.name}</option>))}
+              </Select>
+
+              <div style={{ animation: 'fadeIn 0.3s ease-out both' }}>
+                   <label htmlFor="transcription-thinking-toggle" className="flex items-center justify-between py-2 cursor-pointer">
+                    <span className="text-sm text-[var(--theme-text-secondary)] flex items-center">
+                      {t('settingsTranscriptionThinking')}
+                      <Tooltip text={t('chatBehavior_transcriptionThinking_tooltip')}>
+                        <Info size={14} className="ml-2 text-[var(--theme-text-tertiary)] cursor-help" strokeWidth={1.5} />
+                      </Tooltip>
+                    </span>
+                    <Toggle id="transcription-thinking-toggle" checked={isTranscriptionThinkingEnabled} onChange={setIsTranscriptionThinkingEnabled} />
+                  </label>
+              </div>
+
+              <Select
+                id="tts-voice-select"
+                label=""
+                labelContent={
+                  <span className="flex items-center text-sm font-medium text-[var(--theme-text-primary)]">
+                    {t('settingsTtsVoice')}
+                  </span>
+                }
+                value={ttsVoice}
+                onChange={(e) => setTtsVoice(e.target.value)}
+              >
+                {AVAILABLE_TTS_VOICES.map((voice) => ( <option key={voice.id} value={voice.id}>{voice.name}</option> ))}
+              </Select>
+          </div>
+      </div>
     </div>
   );
 };